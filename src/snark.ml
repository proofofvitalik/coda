--- conflicted
+++ resolved
@@ -144,7 +144,15 @@
     [@@deriving fields]
   end
 
-<<<<<<< HEAD
+  module Verifier =
+    Camlsnark.Verifier_gadget.Make(Main)(Main_curve)(Other_curve)
+      (struct let input_size = Other.Data_spec.size (Wrap.input ()) end)
+
+  let input = step_input
+
+  let self_vk_spec =
+    Var_spec.list ~length:Wrap.step_vk_length Boolean.spec
+
   let excavate_block (hash : Digest.var) ~f =
     let%bind block_packed =
       store Block.Packed.spec As_prover.(map get_state ~f)
@@ -161,16 +169,5 @@
   ;;
 
   let main (self_hash_packed : Digest.Packed.var) : (unit, Prover_state.t) =
-    let%bind prev_state
-
-=======
-  module Verifier =
-    Camlsnark.Verifier_gadget.Make(Main)(Main_curve)(Other_curve)
-      (struct let input_size = Other.Data_spec.size (Wrap.input ()) end)
-
-  let input = step_input
-
-  let self_vk_spec =
-    Var_spec.list ~length:Wrap.step_vk_length Boolean.spec
->>>>>>> 54d0b1c8
+    let%bind prev_state = () in ()
 end