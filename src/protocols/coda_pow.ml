--- conflicted
+++ resolved
@@ -1302,12 +1302,6 @@
     Witness.t -> new_state:protocol_state -> protocol_state_proof Deferred.t
 end
 
-<<<<<<< HEAD
-=======
-module Proof_carrying_data = struct
-  type ('a, 'b) t = {data: 'a; proof: 'b} [@@deriving sexp, fields, bin_io]
-end
-
 module type Transaction_validator_intf = sig
   type ledger
 
@@ -1327,7 +1321,6 @@
   val apply_transaction : ledger -> transaction -> unit Or_error.t
 end
 
->>>>>>> 02297503
 module type Inputs_intf = sig
   module Time : Time_intf
 
