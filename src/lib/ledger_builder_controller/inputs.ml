--- conflicted
+++ resolved
@@ -156,16 +156,11 @@
       with type ledger_builder := Ledger_builder.t
        and type protocol_state := Consensus_mechanism.Protocol_state.value
        and type protocol_state_proof := Protocol_state_proof.t
-<<<<<<< HEAD
        and type serializable :=
                   Consensus_mechanism.Protocol_state.value
                   * Protocol_state_proof.t
                   * Ledger_builder.serializable
-       and type external_transition :=
-                  Consensus_mechanism.External_transition.t
-=======
        and type external_transition := External_transition.t
->>>>>>> b719d9cf
 
     val verify_blockchain :
          Protocol_state_proof.t
