[%%import
"../../config.mlh"]

[%%if
consensus_mechanism = "proof_of_stake"]

let name = "proof_of_stake"

open Core_kernel
open Signed
open Unsigned
open Coda_numbers
open Currency
open Fold_lib
open Signature_lib
module Time = Coda_base.Block_time

module Segment_id = Nat.Make32 ()

module Typ = Crypto_params.Tick0.Typ

module Epoch_seed = struct
  include Coda_base.Data_hash.Make_full_size ()

  let initial : t = of_hash Snark_params.Tick.Pedersen.zero_hash

  let fold_vrf_result seed vrf_result =
    Fold.(fold seed +> Random_oracle.Digest.fold vrf_result)

  let update seed vrf_result =
    let open Snark_params.Tick in
    of_hash
      (Pedersen.digest_fold Coda_base.Hash_prefix.epoch_seed
         (fold_vrf_result seed vrf_result))

  let update_var (seed : var) (vrf_result : Random_oracle.Digest.Checked.t) :
      (var, _) Snark_params.Tick.Checked.t =
    let open Snark_params.Tick in
    let%bind seed_triples = var_to_triples seed in
    let%map hash =
      Pedersen.Checked.digest_triples ~init:Coda_base.Hash_prefix.epoch_seed
        (seed_triples @ Random_oracle.Digest.Checked.to_triples vrf_result)
    in
    var_of_hash_packed hash
end

let uint32_of_int64 x = x |> Int64.to_int64 |> UInt32.of_int64

let int64_of_uint32 x = x |> UInt32.to_int64 |> Int64.of_int64

module Constants = struct
  include Constants

  module Slot = struct
    let duration = Constants.block_window_duration

    let duration_ms = Int64.of_int block_window_duration_ms
  end

  module Epoch = struct
    (** Number of slots =24k in ouroboros praos *)
    let size = UInt32.of_int (3 * c * k)

    (** Amount of time in total for an epoch *)
    let duration =
      Time.Span.of_ms Int64.Infix.(Slot.duration_ms * int64_of_uint32 size)
  end

  (** The duration of delta *)
  let delta_duration =
    Time.Span.of_ms (Int64.of_int (Int64.to_int Slot.duration_ms * delta))
end

module Proposal_data = struct
  type t =
    {stake_proof: Coda_base.Stake_proof.t; vrf_result: Random_oracle.Digest.t}
  [@@deriving bin_io]

  let prover_state {stake_proof; _} = stake_proof
end

let genesis_ledger_total_currency =
  Coda_base.Ledger.to_list Genesis_ledger.t
  |> List.fold_left ~init:Balance.zero ~f:(fun sum account ->
         Balance.add_amount sum
           (Balance.to_amount @@ Coda_base.Account.balance account)
         |> Option.value_exn ?here:None ?error:None
              ~message:"failed to calculate total currency in genesis ledger"
     )
  |> Balance.to_amount

let genesis_ledger_hash =
  Coda_base.Ledger.merkle_root Genesis_ledger.t
  |> Coda_base.Frozen_ledger_hash.of_ledger_hash

let compute_delegators self_pk ~iter_accounts =
  let open Coda_base in
  let t = Account.Index.Table.create () in
  let matches_pubkey pubkey =
    match self_pk with
    | `Include_self, pk -> Public_key.Compressed.equal pk pubkey
    | `Don't_include_self, _ -> false
  in
  iter_accounts (fun i (acct : Account.t) ->
      (* TODO: The second disjunct is a hack and should be removed once the delegation
             command PR lands. *)
      if
        Public_key.Compressed.equal (snd self_pk) acct.delegate
        || matches_pubkey acct.public_key
      then Hashtbl.add t ~key:i ~data:acct.balance |> ignore
      else () ) ;
  t

module Epoch = struct
  include Segment_id

  let of_time_exn t : t =
    if Time.(t < Constants.genesis_state_timestamp) then
      raise
        (Invalid_argument
           "Epoch.of_time: time is earlier than genesis block timestamp") ;
    let time_since_genesis = Time.diff t Constants.genesis_state_timestamp in
    uint32_of_int64
      Int64.Infix.(
        Time.Span.to_ms time_since_genesis
        / Time.Span.to_ms Constants.Epoch.duration)

  let start_time (epoch : t) =
    let ms =
      let open Int64.Infix in
      Time.Span.to_ms
        (Time.to_span_since_epoch Constants.genesis_state_timestamp)
      + (int64_of_uint32 epoch * Time.Span.to_ms Constants.Epoch.duration)
    in
    Time.of_span_since_epoch (Time.Span.of_ms ms)

  let end_time (epoch : t) =
    Time.add (start_time epoch) Constants.Epoch.duration

  module Slot = struct
    include Segment_id

    let after_lock_checkpoint (slot : t) =
      let ck = Constants.(c * k |> UInt32.of_int) in
      let open UInt32.Infix in
      ck * UInt32.of_int 2 < slot

    let in_seed_update_range (slot : t) =
      let ck = Constants.(c * k |> UInt32.of_int) in
      let open UInt32.Infix in
      ck <= slot && slot < ck * UInt32.of_int 2

    let in_seed_update_range_var (slot : Unpacked.var) =
      let open Snark_params.Tick in
      let open Snark_params.Tick.Let_syntax in
      let uint32_msb x =
        List.init 32 ~f:(fun i ->
            UInt32.Infix.((x lsr Int.sub 31 i) land UInt32.one = UInt32.one) )
        |> Bitstring_lib.Bitstring.Msb_first.of_list
      in
      let ( < ) = Bitstring_checked.lt_value in
      let ck = Constants.(c * k) |> UInt32.of_int in
      let ck_bitstring = uint32_msb ck
      and ck_times_2 = uint32_msb UInt32.(Infix.(of_int 2 * ck)) in
      let slot_msb =
        Bitstring_lib.Bitstring.Msb_first.of_lsb_first
          (Unpacked.var_to_bits slot)
      in
      let%bind slot_gte_ck = slot_msb < ck_bitstring >>| Boolean.not
      and slot_lt_ck_times_2 = slot_msb < ck_times_2 in
      Boolean.(slot_gte_ck && slot_lt_ck_times_2)

    let gen =
      let open Quickcheck.Let_syntax in
      Core.Int.gen_incl 0 (Constants.(c * k) * 3) >>| UInt32.of_int

    let%test_unit "in_seed_update_range unchecked vs. checked equality" =
      let test =
        Test_util.test_equal Unpacked.typ Snark_params.Tick.Boolean.typ
          in_seed_update_range_var in_seed_update_range
      in
      let x = Constants.(c * k) in
      let examples =
        List.map ~f:UInt32.of_int
          [x; x - 1; x + 1; x * 2; (x * 2) - 1; (x * 2) + 1]
      in
      Quickcheck.test ~trials:100 ~examples gen ~f:test
  end

  let slot_start_time (epoch : t) (slot : Slot.t) =
    Time.add (start_time epoch)
      (Time.Span.of_ms
         Int64.Infix.(int64_of_uint32 slot * Constants.Slot.duration_ms))

  let slot_end_time (epoch : t) (slot : Slot.t) =
    Time.add (slot_start_time epoch slot) Constants.Slot.duration

  let epoch_and_slot_of_time_exn tm : t * Slot.t =
    let epoch = of_time_exn tm in
    let time_since_epoch = Time.diff tm (start_time epoch) in
    let slot =
      uint32_of_int64
      @@ Int64.Infix.(
           Time.Span.to_ms time_since_epoch / Constants.Slot.duration_ms)
    in
    (epoch, slot)
end

module Local_state = struct
  module Snapshot = struct
    type t =
      { ledger: Coda_base.Sparse_ledger.t
      ; delegators: Currency.Balance.t Coda_base.Account.Index.Table.t }
    [@@deriving sexp]

    let create_empty () =
      { ledger= Coda_base.Sparse_ledger.of_root Coda_base.Ledger_hash.empty_hash
      ; delegators= Coda_base.Account.Index.Table.create () }
  end

  type t =
    { mutable last_epoch_snapshot: Snapshot.t option
    ; mutable curr_epoch_snapshot: Snapshot.t option
    ; mutable last_checked_slot_and_epoch: Epoch.t * Epoch.Slot.t
    ; genesis_epoch_snapshot: Snapshot.t
    ; proposer_public_key: Public_key.Compressed.t option }
  [@@deriving sexp]

  let create proposer_public_key =
    (* TODO: remove duplicated genesis ledger *)
    let genesis_epoch_snapshot =
      match proposer_public_key with
      | None -> Snapshot.create_empty ()
      | Some key ->
          let open Snapshot in
          let delegators =
            compute_delegators
              (* TODO: Propagate Include_self to the right place *)
              (`Include_self, key)
              ~iter_accounts:(fun f ->
                let open Coda_base in
                Ledger.foldi ~init:() Genesis_ledger.t ~f:(fun i () acct ->
                    f (Ledger.Addr.to_int i) acct ) )
          in
          let ledger =
            Coda_base.Sparse_ledger.of_ledger_index_subset_exn
              (Coda_base.Ledger.Any_ledger.cast
                 (module Coda_base.Ledger)
                 Genesis_ledger.t)
              (Coda_base.Account.Index.Table.keys delegators)
          in
          {delegators; ledger}
    in
    { last_epoch_snapshot= None
    ; curr_epoch_snapshot= None
    ; genesis_epoch_snapshot
    ; last_checked_slot_and_epoch= (Epoch.zero, Epoch.Slot.zero)
    ; proposer_public_key }

  let seen_slot t epoch slot =
    match
      Tuple2.compare ~cmp1:Epoch.compare ~cmp2:Epoch.Slot.compare
        t.last_checked_slot_and_epoch (epoch, slot)
    with
    | i when i >= 0 -> `Seen
    | i when i < 0 ->
        t.last_checked_slot_and_epoch <- (epoch, slot) ;
        `Unseen
    | _ -> failwith "forall x : int. x >= 0 || x < 0 is impossibly false"
end

module Epoch_ledger = struct
  type ('ledger_hash, 'amount) t = {hash: 'ledger_hash; total_currency: 'amount}
  [@@deriving sexp, bin_io, eq, compare, hash, to_yojson]

  type value = (Coda_base.Frozen_ledger_hash.t, Amount.t) t
  [@@deriving sexp, bin_io, eq, compare, hash, to_yojson]

  type var = (Coda_base.Frozen_ledger_hash.var, Amount.var) t

  let to_hlist {hash; total_currency} = Coda_base.H_list.[hash; total_currency]

  let of_hlist :
         (unit, 'ledger_hash -> 'total_currency -> unit) Coda_base.H_list.t
      -> ('ledger_hash, 'total_currency) t =
   fun Coda_base.H_list.([hash; total_currency]) -> {hash; total_currency}

  let data_spec =
    Snark_params.Tick.Data_spec.[Coda_base.Frozen_ledger_hash.typ; Amount.typ]

  let typ : (var, value) Typ.t =
    Snark_params.Tick.Typ.of_hlistable data_spec ~var_to_hlist:to_hlist
      ~var_of_hlist:of_hlist ~value_to_hlist:to_hlist ~value_of_hlist:of_hlist

  let var_to_triples {hash; total_currency} =
    let open Snark_params.Tick.Checked.Let_syntax in
    let%map hash_triples = Coda_base.Frozen_ledger_hash.var_to_triples hash in
    hash_triples @ Amount.var_to_triples total_currency

  let fold {hash; total_currency} =
    let open Fold in
    Coda_base.Frozen_ledger_hash.fold hash +> Amount.fold total_currency

  let length_in_triples =
    Coda_base.Frozen_ledger_hash.length_in_triples + Amount.length_in_triples

  let if_ cond ~then_ ~else_ =
    let open Snark_params.Tick.Checked.Let_syntax in
    let%map hash =
      Coda_base.Frozen_ledger_hash.if_ cond ~then_:then_.hash ~else_:else_.hash
    and total_currency =
      Amount.Checked.if_ cond ~then_:then_.total_currency
        ~else_:else_.total_currency
    in
    {hash; total_currency}

  let genesis =
    {hash= genesis_ledger_hash; total_currency= genesis_ledger_total_currency}
end

module Vrf = struct
  module Scalar = struct
    type value = Snark_params.Tick.Inner_curve.Scalar.t

    type var = Snark_params.Tick.Inner_curve.Scalar.var

    let typ : (var, value) Typ.t = Snark_params.Tick.Inner_curve.Scalar.typ
  end

  module Group = struct
    open Snark_params.Tick

    type value = Inner_curve.t

    type var = Inner_curve.var

    let scale = Inner_curve.scale

    module Checked = struct
      include Inner_curve.Checked

      let scale_generator shifted s ~init =
        scale_known shifted Inner_curve.one s ~init
    end
  end

  module Message = struct
    type ('epoch, 'slot, 'epoch_seed, 'delegator) t =
      {epoch: 'epoch; slot: 'slot; seed: 'epoch_seed; delegator: 'delegator}

    type value =
      (Epoch.t, Epoch.Slot.t, Epoch_seed.t, Coda_base.Account.Index.t) t

    type var =
      ( Epoch.Unpacked.var
      , Epoch.Slot.Unpacked.var
      , Epoch_seed.var
      , Coda_base.Account.Index.Unpacked.var )
      t

    let to_hlist {epoch; slot; seed; delegator} =
      Coda_base.H_list.[epoch; slot; seed; delegator]

    let of_hlist :
           ( unit
           , 'epoch -> 'slot -> 'epoch_seed -> 'del -> unit )
           Coda_base.H_list.t
        -> ('epoch, 'slot, 'epoch_seed, 'del) t =
     fun Coda_base.H_list.([epoch; slot; seed; delegator]) ->
      {epoch; slot; seed; delegator}

    let data_spec =
      let open Snark_params.Tick.Data_spec in
      [ Epoch.Unpacked.typ
      ; Epoch.Slot.Unpacked.typ
      ; Epoch_seed.typ
      ; Coda_base.Account.Index.Unpacked.typ ]

    let typ : (var, value) Typ.t =
      Snark_params.Tick.Typ.of_hlistable data_spec ~var_to_hlist:to_hlist
        ~var_of_hlist:of_hlist ~value_to_hlist:to_hlist
        ~value_of_hlist:of_hlist

    let fold {epoch; slot; seed; delegator} =
      let open Fold in
      Epoch.fold epoch +> Epoch.Slot.fold slot +> Epoch_seed.fold seed
      +> Coda_base.Account.Index.fold delegator

    let hash_to_group msg =
      let msg_hash_state =
        Snark_params.Tick.Pedersen.hash_fold Coda_base.Hash_prefix.vrf_message
          (fold msg)
      in
      msg_hash_state.acc

    module Checked = struct
      let var_to_triples {epoch; slot; seed; delegator} =
        let open Snark_params.Tick.Checked.Let_syntax in
        let%map seed_triples = Epoch_seed.var_to_triples seed in
        Epoch.Unpacked.var_to_triples epoch
        @ Epoch.Slot.Unpacked.var_to_triples slot
        @ seed_triples
        @ Coda_base.Account.Index.Unpacked.var_to_triples delegator

      let hash_to_group msg =
        let open Snark_params.Tick in
        let open Snark_params.Tick.Checked.Let_syntax in
        let%bind msg_triples = var_to_triples msg in
        Pedersen.Checked.hash_triples ~init:Coda_base.Hash_prefix.vrf_message
          msg_triples
    end

    let gen =
      let open Quickcheck.Let_syntax in
      let%map epoch = Epoch.gen
      and slot = Epoch.Slot.gen
      and seed = Epoch_seed.gen
      and delegator = Coda_base.Account.Index.gen in
      {epoch; slot; seed; delegator}
  end

  module Output = struct
    type t = Random_oracle.Digest.t
    [@@deriving sexp, bin_io, eq, compare, hash, yojson]

    type var = Random_oracle.Digest.Checked.t

    let typ : (var, t) Typ.t = Random_oracle.Digest.typ

    let fold = Random_oracle.Digest.fold

    let length_in_triples = Random_oracle.Digest.length_in_triples

    let gen = Random_oracle.Digest.gen

    let to_string (t : t) = (t :> string)

    type value = t [@@deriving sexp]

    let dummy = Random_oracle.digest_string ""

    let hash msg g =
      let open Fold in
      let compressed_g =
        Non_zero_curve_point.(g |> of_inner_curve_exn |> compress)
      in
      let digest =
        Snark_params.Tick.Pedersen.digest_fold Coda_base.Hash_prefix.vrf_output
          ( Message.fold msg
          +> Non_zero_curve_point.Compressed.fold compressed_g )
      in
      Random_oracle.digest_field digest

    module Checked = struct
      include Random_oracle.Digest.Checked

      let hash msg g =
        let open Snark_params.Tick.Checked.Let_syntax in
        let%bind msg_triples = Message.Checked.var_to_triples msg in
        let%bind g_triples =
          Non_zero_curve_point.(compress_var g >>= Compressed.var_to_triples)
        in
        let%bind pedersen_digest =
          Snark_params.Tick.Pedersen.Checked.digest_triples
            ~init:Coda_base.Hash_prefix.vrf_output (msg_triples @ g_triples)
        in
        Random_oracle.Checked.digest_field pedersen_digest
    end

    let%test_unit "hash unchecked vs. checked equality" =
      let gen_inner_curve_point =
        let open Quickcheck.Generator.Let_syntax in
        let%map compressed = Non_zero_curve_point.gen in
        Non_zero_curve_point.to_inner_curve compressed
      in
      let gen_message_and_curve_point =
        let open Quickcheck.Generator.Let_syntax in
        let%map msg = Message.gen and g = gen_inner_curve_point in
        (msg, g)
      in
      Quickcheck.test ~trials:10 gen_message_and_curve_point
        ~f:
          (Test_util.test_equal ~equal:Random_oracle.Digest.equal
             Snark_params.Tick.Typ.(
               Message.typ * Snark_params.Tick.Inner_curve.typ)
             Random_oracle.Digest.typ
             (fun (msg, g) -> Checked.hash msg g)
             (fun (msg, g) -> hash msg g))
  end

  module Threshold = struct
    open Bignum_bigint

    let of_uint64_exn = Fn.compose of_int64_exn UInt64.to_int64

    (* TEMPORARY HACK FOR TESTNETS: c should be 1 otherwise *)
    let c_int = 2

    let c = of_int c_int

    (*  Check if
        vrf_output / 2^256 <= c * my_stake / total_currency

        So that we don't have to do division we check

        vrf_output * total_currency <= c * my_stake * 2^256
    *)
    let is_satisfied ~my_stake ~total_stake vrf_output =
      of_bit_fold_lsb (Random_oracle.Digest.fold_bits vrf_output)
      * of_uint64_exn (Amount.to_uint64 total_stake)
      <= shift_left
           (c * of_uint64_exn (Balance.to_uint64 my_stake))
           Random_oracle.Digest.length_in_bits

    module Checked = struct
      (* This version can't be used right now because the field is too small. *)
      let _is_satisfied ~my_stake ~total_stake vrf_output =
        let open Snark_params.Tick in
        let open Let_syntax in
        let open Number in
        let%bind lhs = of_bits vrf_output * Amount.var_to_number total_stake in
        let%bind rhs =
          let%bind x =
            (* someday: This should really just be a scalar multiply... *)
            constant (Field.of_int c_int) * Amount.var_to_number my_stake
          in
          mul_pow_2 x (`Two_to_the Random_oracle.Digest.length_in_bits)
        in
        lhs <= rhs

      (* It was somewhat involved to implement that check with the small field, so
         we've stubbed it out for now. *)
      let is_satisfied ~my_stake:_ ~total_stake:_ _vrf_output =
        let () = assert Coda_base.Insecure.vrf_threshold_check in
        Snark_params.Tick.(Checked.return Boolean.true_)
    end
  end

  module T =
    Vrf_lib.Integrated.Make (Snark_params.Tick) (Scalar) (Group) (Message)
      (Output)

  type _ Snarky.Request.t +=
    | Winner_address : Coda_base.Account.Index.t Snarky.Request.t
    | Private_key : Scalar.value Snarky.Request.t

  let%snarkydef get_vrf_evaluation shifted ~ledger ~message =
    let open Coda_base in
    let open Snark_params.Tick in
    let open Let_syntax in
    let%bind private_key =
      request_witness Scalar.typ (As_prover.return Private_key)
    in
    let winner_addr = message.Message.delegator in
    let%bind account =
      with_label __LOC__ (Frozen_ledger_hash.get ledger winner_addr)
    in
    let%bind delegate =
      with_label __LOC__ (Public_key.decompress_var account.delegate)
    in
    let%map evaluation =
      with_label __LOC__
        (T.Checked.eval_and_check_public_key shifted ~private_key
           ~public_key:delegate message)
    in
    (evaluation, account.balance)

  module Checked = struct
    let%snarkydef check shifted ~(epoch_ledger : Epoch_ledger.var) ~epoch ~slot
        ~seed =
      let open Snark_params.Tick in
      let open Let_syntax in
      let%bind winner_addr =
        request_witness Coda_base.Account.Index.Unpacked.typ
          (As_prover.return Winner_address)
      in
      let%bind result, my_stake =
        get_vrf_evaluation shifted ~ledger:epoch_ledger.hash
          ~message:{Message.epoch; slot; seed; delegator= winner_addr}
      in
      let%map satisifed =
        Threshold.Checked.is_satisfied ~my_stake
          ~total_stake:epoch_ledger.total_currency result
      in
      (satisifed, result)
  end

  let eval = T.eval

  module Precomputed = struct
    let handler : Snark_params.Tick.Handler.t =
      let pk, sk = Coda_base.Sample_keypairs.keypairs.(0) in
      let dummy_sparse_ledger =
        Coda_base.Sparse_ledger.of_ledger_subset_exn Genesis_ledger.t [pk]
      in
      let ledger_handler =
        unstage (Coda_base.Sparse_ledger.handler dummy_sparse_ledger)
      in
      fun (With {request; respond} as t) ->
        match request with
        | Winner_address -> respond (Provide 0)
        | Private_key -> respond (Provide sk)
        | _ -> ledger_handler t

    let vrf_output =
      let _, sk = Coda_base.Sample_keypairs.keypairs.(0) in
      eval ~private_key:sk
        { Message.epoch= Epoch.zero
        ; slot= Epoch.Slot.zero
        ; seed= Epoch_seed.initial
        ; delegator= 0 }
  end

  let check ~epoch ~slot ~seed ~private_key ~total_stake ~logger
      ~epoch_snapshot =
    let open Message in
    let open Local_state in
    let open Snapshot in
    let open Option.Let_syntax in
    Logger.info logger ~module_:__MODULE__ ~location:__LOC__
      "Checking vrf evaluations at %d:%d" (Epoch.to_int epoch)
      (Epoch.Slot.to_int slot) ;
    let%bind epoch_snapshot = epoch_snapshot in
    with_return (fun {return} ->
        Hashtbl.iteri epoch_snapshot.delegators
          ~f:(fun ~key:delegator ~data:balance ->
            let vrf_result =
              T.eval ~private_key {epoch; slot; seed; delegator}
            in
            Logger.info logger ~module_:__MODULE__ ~location:__LOC__
              !"vrf result for %d: %d/%d -> %{sexp: Bignum_bigint.t}"
              (Coda_base.Account.Index.to_int delegator)
              (Balance.to_int balance)
              (Amount.to_int total_stake)
              (Bignum_bigint.of_bit_fold_lsb
                 (Random_oracle.Digest.fold_bits vrf_result)) ;
            if Threshold.is_satisfied ~my_stake:balance ~total_stake vrf_result
            then
              return
                (Some
                   { Proposal_data.stake_proof=
                       {private_key; delegator; ledger= epoch_snapshot.ledger}
                   ; vrf_result }) ) ;
        None )
end

module Epoch_data = struct
  type ('epoch_ledger, 'epoch_seed, 'protocol_state_hash, 'length) t =
    { ledger: 'epoch_ledger
    ; seed: 'epoch_seed
    ; start_checkpoint: 'protocol_state_hash
    ; lock_checkpoint: 'protocol_state_hash
    ; length: 'length }
  [@@deriving sexp, bin_io, eq, compare, hash, to_yojson]

  type value =
    (Epoch_ledger.value, Epoch_seed.t, Coda_base.State_hash.t, Length.t) t
  [@@deriving sexp, bin_io, eq, compare, hash, to_yojson]

  type var =
    ( Epoch_ledger.var
    , Epoch_seed.var
    , Coda_base.State_hash.var
    , Length.Unpacked.var )
    t

  let to_hlist {ledger; seed; start_checkpoint; lock_checkpoint; length} =
    Coda_base.H_list.[ledger; seed; start_checkpoint; lock_checkpoint; length]

  let of_hlist :
         ( unit
         ,    'ledger
           -> 'seed
           -> 'protocol_state_hash
           -> 'protocol_state_hash
           -> 'length
           -> unit )
         Coda_base.H_list.t
      -> ('ledger, 'seed, 'protocol_state_hash, 'length) t =
   fun Coda_base.H_list.([ ledger
                         ; seed
                         ; start_checkpoint
                         ; lock_checkpoint
                         ; length ]) ->
    {ledger; seed; start_checkpoint; lock_checkpoint; length}

  let data_spec =
    let open Snark_params.Tick.Data_spec in
    [ Epoch_ledger.typ
    ; Epoch_seed.typ
    ; Coda_base.State_hash.typ
    ; Coda_base.State_hash.typ
    ; Length.Unpacked.typ ]

  let typ : (var, value) Typ.t =
    Snark_params.Tick.Typ.of_hlistable data_spec ~var_to_hlist:to_hlist
      ~var_of_hlist:of_hlist ~value_to_hlist:to_hlist ~value_of_hlist:of_hlist

  let var_to_triples {ledger; seed; start_checkpoint; lock_checkpoint; length}
      =
    let open Snark_params.Tick.Checked.Let_syntax in
    let%map ledger_triples = Epoch_ledger.var_to_triples ledger
    and seed_triples = Epoch_seed.var_to_triples seed
    and start_checkpoint_triples =
      Coda_base.State_hash.var_to_triples start_checkpoint
    and lock_checkpoint_triples =
      Coda_base.State_hash.var_to_triples lock_checkpoint
    in
    ledger_triples @ seed_triples @ start_checkpoint_triples
    @ lock_checkpoint_triples
    @ Length.Unpacked.var_to_triples length

  let fold {ledger; seed; start_checkpoint; lock_checkpoint; length} =
    let open Fold in
    Epoch_ledger.fold ledger +> Epoch_seed.fold seed
    +> Coda_base.State_hash.fold start_checkpoint
    +> Coda_base.State_hash.fold lock_checkpoint
    +> Length.fold length

  let length_in_triples =
    Epoch_ledger.length_in_triples + Epoch_seed.length_in_triples
    + Coda_base.State_hash.length_in_triples
    + Coda_base.State_hash.length_in_triples + Length.length_in_triples

  let if_ cond ~then_ ~else_ =
    let open Snark_params.Tick.Checked.Let_syntax in
    let%map ledger =
      Epoch_ledger.if_ cond ~then_:then_.ledger ~else_:else_.ledger
    and seed = Epoch_seed.if_ cond ~then_:then_.seed ~else_:else_.seed
    and start_checkpoint =
      Coda_base.State_hash.if_ cond ~then_:then_.start_checkpoint
        ~else_:else_.start_checkpoint
    and lock_checkpoint =
      Coda_base.State_hash.if_ cond ~then_:then_.lock_checkpoint
        ~else_:else_.lock_checkpoint
    and length = Length.if_ cond ~then_:then_.length ~else_:else_.length in
    {ledger; seed; start_checkpoint; lock_checkpoint; length}

  let genesis =
    { ledger=
        Epoch_ledger.genesis
        (* TODO: epoch_seed needs to be non-determinable by o1-labs before mainnet launch *)
    ; seed= Epoch_seed.initial
    ; start_checkpoint= Coda_base.State_hash.(of_hash zero)
    ; lock_checkpoint= Coda_base.State_hash.(of_hash zero)
    ; length= Length.of_int 1 }

  let update_pair (last_data, curr_data) epoch_length ~prev_epoch ~next_epoch
      ~prev_slot ~prev_protocol_state_hash ~proposer_vrf_result
      ~snarked_ledger_hash ~total_currency =
    let open Epoch_ledger in
    let last_data, curr_data, epoch_length =
      if next_epoch > prev_epoch then
        ( curr_data
        , { seed= Epoch_seed.initial
          ; ledger= {hash= snarked_ledger_hash; total_currency}
          ; start_checkpoint= prev_protocol_state_hash
          ; lock_checkpoint= Coda_base.State_hash.(of_hash zero)
          ; length= Length.of_int 1 }
        , Length.succ epoch_length )
      else (
        assert (Epoch.equal next_epoch prev_epoch) ;
        ( last_data
        , {curr_data with length= Length.succ curr_data.length}
        , epoch_length ) )
    in
    let curr_seed, curr_lock_checkpoint =
      if Epoch.Slot.in_seed_update_range prev_slot then
        ( Epoch_seed.update curr_data.seed proposer_vrf_result
        , prev_protocol_state_hash )
      else (curr_data.seed, curr_data.lock_checkpoint)
    in
    let curr_data =
      {curr_data with seed= curr_seed; lock_checkpoint= curr_lock_checkpoint}
    in
    (last_data, curr_data, epoch_length)
end

module Consensus_transition_data = struct
  type ('epoch, 'slot) t = {epoch: 'epoch; slot: 'slot}
  [@@deriving sexp, bin_io, compare]

  type value = (Epoch.t, Epoch.Slot.t) t [@@deriving sexp, bin_io, compare]

  type var = (Epoch.Unpacked.var, Epoch.Slot.Unpacked.var) t

  let var_of_value ({epoch; slot} : value) : var =
    (* reuse variable names because field names the same *)
    let epoch = Epoch.(unpack_value epoch |> Unpacked.var_of_value) in
    let slot = Epoch.Slot.(unpack_value slot |> Unpacked.var_of_value) in
    {epoch; slot}

  let genesis = {epoch= Epoch.zero; slot= Epoch.Slot.zero}

  let to_hlist {epoch; slot} = Coda_base.H_list.[epoch; slot]

  let of_hlist :
      (unit, 'epoch -> 'slot -> unit) Coda_base.H_list.t -> ('epoch, 'slot) t =
   fun Coda_base.H_list.([epoch; slot]) -> {epoch; slot}

  let data_spec =
    let open Snark_params.Tick.Data_spec in
    [Epoch.Unpacked.typ; Epoch.Slot.Unpacked.typ]

  let typ : (var, value) Typ.t =
    Snark_params.Tick.Typ.of_hlistable data_spec ~var_to_hlist:to_hlist
      ~var_of_hlist:of_hlist ~value_to_hlist:to_hlist ~value_of_hlist:of_hlist
end

module Consensus_state = struct
  type ('length, 'vrf_output, 'amount, 'epoch, 'slot, 'epoch_data) t =
    { length: 'length
    ; epoch_length: 'length
    ; last_vrf_output: 'vrf_output
    ; total_currency: 'amount
    ; curr_epoch: 'epoch
    ; curr_slot: 'slot
    ; last_epoch_data: 'epoch_data
    ; curr_epoch_data: 'epoch_data }
  [@@deriving sexp, bin_io, eq, compare, hash, to_yojson]

  type value =
    ( Length.t
    , Vrf.Output.t
    , Amount.t
    , Epoch.t
    , Epoch.Slot.t
    , Epoch_data.value )
    t
  [@@deriving sexp, bin_io, eq, compare, hash, to_yojson]

  type var =
    ( Length.Unpacked.var
    , Vrf.Output.var
    , Amount.var
    , Epoch.Unpacked.var
    , Epoch.Slot.Unpacked.var
    , Epoch_data.var )
    t

  let to_hlist
      { length
      ; epoch_length
      ; last_vrf_output
      ; total_currency
      ; curr_epoch
      ; curr_slot
      ; last_epoch_data
      ; curr_epoch_data } =
    let open Coda_base.H_list in
    [ length
    ; epoch_length
    ; last_vrf_output
    ; total_currency
    ; curr_epoch
    ; curr_slot
    ; last_epoch_data
    ; curr_epoch_data ]

  let of_hlist :
         ( unit
         ,    'length
           -> 'length
           -> 'vrf_output
           -> 'amount
           -> 'epoch
           -> 'slot
           -> 'epoch_data
           -> 'epoch_data
           -> unit )
         Coda_base.H_list.t
      -> ('length, 'vrf_output, 'amount, 'epoch, 'slot, 'epoch_data) t =
   fun Coda_base.H_list.([ length
                         ; epoch_length
                         ; last_vrf_output
                         ; total_currency
                         ; curr_epoch
                         ; curr_slot
                         ; last_epoch_data
                         ; curr_epoch_data ]) ->
    { length
    ; epoch_length
    ; last_vrf_output
    ; total_currency
    ; curr_epoch
    ; curr_slot
    ; last_epoch_data
    ; curr_epoch_data }

  let data_spec =
    let open Snark_params.Tick.Data_spec in
    [ Length.Unpacked.typ
    ; Length.Unpacked.typ
    ; Vrf.Output.typ
    ; Amount.typ
    ; Epoch.Unpacked.typ
    ; Epoch.Slot.Unpacked.typ
    ; Epoch_data.typ
    ; Epoch_data.typ ]

  let typ : (var, value) Typ.t =
    Snark_params.Tick.Typ.of_hlistable data_spec ~var_to_hlist:to_hlist
      ~var_of_hlist:of_hlist ~value_to_hlist:to_hlist ~value_of_hlist:of_hlist

  let var_to_triples
      { length
      ; epoch_length
      ; last_vrf_output
      ; total_currency
      ; curr_epoch
      ; curr_slot
      ; last_epoch_data
      ; curr_epoch_data } =
    let open Snark_params.Tick.Checked.Let_syntax in
    let%map last_epoch_data_triples = Epoch_data.var_to_triples last_epoch_data
    and curr_epoch_data_triples = Epoch_data.var_to_triples curr_epoch_data in
    Length.Unpacked.var_to_triples length
    @ Length.Unpacked.var_to_triples epoch_length
    @ Vrf.Output.Checked.to_triples last_vrf_output
    @ Epoch.Unpacked.var_to_triples curr_epoch
    @ Epoch.Slot.Unpacked.var_to_triples curr_slot
    @ Amount.var_to_triples total_currency
    @ last_epoch_data_triples @ curr_epoch_data_triples

  let fold
      { length
      ; epoch_length
      ; last_vrf_output
      ; curr_epoch
      ; curr_slot
      ; total_currency
      ; last_epoch_data
      ; curr_epoch_data } =
    let open Fold in
    Length.fold length +> Length.fold epoch_length
    +> Vrf.Output.fold last_vrf_output
    +> Epoch.fold curr_epoch +> Epoch.Slot.fold curr_slot
    +> Amount.fold total_currency
    +> Epoch_data.fold last_epoch_data
    +> Epoch_data.fold curr_epoch_data

  let length_in_triples =
    Length.length_in_triples + Length.length_in_triples
    + Vrf.Output.length_in_triples + Epoch.length_in_triples
    + Epoch.Slot.length_in_triples + Amount.length_in_triples
    + Epoch_data.length_in_triples + Epoch_data.length_in_triples

  let genesis : value =
    { length= Length.zero
    ; epoch_length= Length.zero
    ; last_vrf_output= Vrf.Output.dummy
    ; total_currency= genesis_ledger_total_currency
    ; curr_epoch= Epoch.zero
    ; curr_slot= Epoch.Slot.zero
    ; curr_epoch_data= Epoch_data.genesis
    ; last_epoch_data= Epoch_data.genesis }

  let update ~(previous_consensus_state : value)
      ~(consensus_transition_data : Consensus_transition_data.value)
      ~(previous_protocol_state_hash : Coda_base.State_hash.t)
      ~(supply_increase : Currency.Amount.t)
      ~(snarked_ledger_hash : Coda_base.Frozen_ledger_hash.t)
      ~(proposer_vrf_result : Random_oracle.Digest.t) : value Or_error.t =
    let open Or_error.Let_syntax in
    let open Consensus_transition_data in
    let%map total_currency =
      Amount.add previous_consensus_state.total_currency supply_increase
      |> Option.map ~f:Or_error.return
      |> Option.value
           ~default:(Or_error.error_string "failed to add total_currency")
    in
    let last_epoch_data, curr_epoch_data, epoch_length =
      Epoch_data.update_pair
        ( previous_consensus_state.last_epoch_data
        , previous_consensus_state.curr_epoch_data )
        previous_consensus_state.epoch_length
        ~prev_epoch:previous_consensus_state.curr_epoch
        ~next_epoch:consensus_transition_data.epoch
        ~prev_slot:previous_consensus_state.curr_slot
        ~prev_protocol_state_hash:previous_protocol_state_hash
        ~proposer_vrf_result ~snarked_ledger_hash ~total_currency
    in
    { length= Length.succ previous_consensus_state.length
    ; epoch_length
    ; last_vrf_output= proposer_vrf_result
    ; total_currency
    ; curr_epoch= consensus_transition_data.epoch
    ; curr_slot= consensus_transition_data.slot
    ; last_epoch_data
    ; curr_epoch_data }

  let%snarkydef update_var (previous_state : var)
      (transition_data : Consensus_transition_data.var)
      (previous_protocol_state_hash : Coda_base.State_hash.var)
      ~(supply_increase : Currency.Amount.var)
      ~(previous_blockchain_state_ledger_hash :
         Coda_base.Frozen_ledger_hash.var) =
    let open Consensus_transition_data in
    let open Snark_params.Tick in
    let {curr_epoch= prev_epoch; curr_slot= prev_slot; _} = previous_state in
    let {epoch= next_epoch; slot= _} = transition_data in
    let%bind epoch_increased =
      let%bind c = Epoch.compare_var prev_epoch next_epoch in
      let%map () = Boolean.Assert.is_true c.less_or_equal in
      c.less
    in
    let%bind last_data =
      Epoch_data.if_ epoch_increased ~then_:previous_state.curr_epoch_data
        ~else_:previous_state.last_epoch_data
    in
    let%bind threshold_satisfied, vrf_result =
      let%bind (module M) = Inner_curve.Checked.Shifted.create () in
      Vrf.Checked.check
        (module M)
        ~epoch_ledger:last_data.ledger ~epoch:transition_data.epoch
        ~slot:transition_data.slot ~seed:last_data.seed
    in
    let%bind new_total_currency =
      Currency.Amount.Checked.add previous_state.total_currency supply_increase
    in
    let%bind curr_data =
      let%map seed =
        let%bind in_seed_update_range =
          Epoch.Slot.in_seed_update_range_var prev_slot
        in
        let%bind base =
          Epoch_seed.if_ epoch_increased
            ~then_:Epoch_seed.(var_of_t initial)
            ~else_:previous_state.curr_epoch_data.seed
        in
        let%bind updated = Epoch_seed.update_var base vrf_result in
        Epoch_seed.if_ in_seed_update_range ~then_:updated ~else_:base
      and length =
        let%bind base =
          Field.Checked.if_ epoch_increased
            ~then_:Field.(Var.constant zero)
            ~else_:
              ( Length.pack_var previous_state.curr_epoch_data.length
                :> Field.Var.t )
        in
        Length.var_of_field Field.(Var.(add (constant one) base))
      and ledger =
        Epoch_ledger.if_ epoch_increased
          ~then_:
            { total_currency= new_total_currency
            ; hash= previous_blockchain_state_ledger_hash }
          ~else_:previous_state.curr_epoch_data.ledger
      and start_checkpoint =
        Coda_base.State_hash.if_ epoch_increased
          ~then_:previous_protocol_state_hash
          ~else_:previous_state.curr_epoch_data.start_checkpoint
      (* Want this to be the protocol state hash once we leave the seed
         update range. *)
      and lock_checkpoint =
        let%bind base =
          (* TODO: Should this be zero or some other sentinel value? *)
          Coda_base.State_hash.if_ epoch_increased
            ~then_:Coda_base.State_hash.(var_of_t (of_hash zero))
            ~else_:previous_state.curr_epoch_data.lock_checkpoint
        in
        let%bind in_seed_update_range =
          Epoch.Slot.in_seed_update_range_var previous_state.curr_slot
        in
        Coda_base.State_hash.if_ in_seed_update_range
          ~then_:previous_protocol_state_hash ~else_:base
      in
      {Epoch_data.seed; length; ledger; start_checkpoint; lock_checkpoint}
    and length = Length.increment_var previous_state.length
    (* TODO: keep track of total_currency in transaction snark. The current_slot
     * implementation would allow an adversary to make then total_currency incorrect by
     * not adding the coinbase to their account. *)
    and new_total_currency =
      Amount.Checked.add previous_state.total_currency supply_increase
    and epoch_length =
      Length.increment_if_var previous_state.epoch_length epoch_increased
    in
    Checked.return
      ( `Success threshold_satisfied
      , { length
        ; epoch_length
        ; last_vrf_output= vrf_result
        ; curr_epoch= transition_data.epoch
        ; curr_slot= transition_data.slot
        ; total_currency= new_total_currency
        ; last_epoch_data= last_data
        ; curr_epoch_data= curr_data } )

  let length (t : value) = t.length

  let time_hum (t : value) =
    sprintf "%d:%d" (Epoch.to_int t.curr_epoch) (Epoch.Slot.to_int t.curr_slot)

  let to_lite = None

  type display =
    { length: int
    ; epoch_length: int
    ; curr_epoch: int
    ; curr_slot: int
    ; total_currency: int }
  [@@deriving yojson]

  let display (t : value) =
    { length= Length.to_int t.length
    ; epoch_length= Length.to_int t.epoch_length
    ; curr_epoch= Segment_id.to_int t.curr_epoch
    ; curr_slot= Segment_id.to_int t.curr_slot
    ; total_currency= Amount.to_int t.total_currency }
end

module Blockchain_state = Coda_base.Blockchain_state.Make (Genesis_ledger)
module Protocol_state =
  Coda_base.Protocol_state.Make (Blockchain_state) (Consensus_state)

module Configuration = struct
  type t =
    { delta: int
    ; k: int
    ; c: int
    ; c_times_k: int
    ; slots_per_epoch: int
    ; slot_duration: int
    ; epoch_duration: int
    ; acceptable_network_delay: int }
  [@@deriving yojson, bin_io]

  let t =
    let open Constants in
    { delta
    ; k
    ; c
    ; c_times_k= c * k
    ; slots_per_epoch= UInt32.to_int Epoch.size
    ; slot_duration= Int64.to_int Slot.duration_ms
    ; epoch_duration= Int64.to_int (Time.Span.to_ms Epoch.duration)
    ; acceptable_network_delay= Int64.to_int (Time.Span.to_ms delta_duration)
    }
end

module Prover_state = struct
  include Coda_base.Stake_proof

  let precomputed_handler = Vrf.Precomputed.handler

  let handler {delegator; ledger; private_key} : Snark_params.Tick.Handler.t =
    let ledger_handler = unstage (Coda_base.Sparse_ledger.handler ledger) in
    fun (With {request; respond} as t) ->
      match request with
      | Vrf.Winner_address -> respond (Provide delegator)
      | Vrf.Private_key -> respond (Provide private_key)
      | _ -> ledger_handler t
end

module Snark_transition = Coda_base.Snark_transition.Make (struct
  module Genesis_ledger = Genesis_ledger
  module Blockchain_state = Blockchain_state
  module Consensus_data = Consensus_transition_data
end)

(* TODO: only track total currency from accounts > 1% of the currency using transactions *)
let generate_transition ~(previous_protocol_state : Protocol_state.value)
    ~blockchain_state ~time ~proposal_data ~transactions:_ ~snarked_ledger_hash
    ~supply_increase ~logger:_ =
  let previous_consensus_state =
    Protocol_state.consensus_state previous_protocol_state
  in
  let epoch, slot =
    let time = Time.of_span_since_epoch (Time.Span.of_ms time) in
    Epoch.epoch_and_slot_of_time_exn time
  in
  let consensus_transition_data = Consensus_transition_data.{epoch; slot} in
  let consensus_state =
    Or_error.ok_exn
      (Consensus_state.update ~previous_consensus_state
         ~consensus_transition_data
         ~proposer_vrf_result:proposal_data.Proposal_data.vrf_result
         ~previous_protocol_state_hash:
           (Protocol_state.hash previous_protocol_state)
         ~supply_increase ~snarked_ledger_hash)
  in
  let protocol_state =
    Protocol_state.create_value
      ~previous_state_hash:(Protocol_state.hash previous_protocol_state)
      ~blockchain_state ~consensus_state
  in
  (protocol_state, consensus_transition_data)

let received_within_window (epoch, slot) ~time_received =
  let open Time in
  let time_received =
    of_span_since_epoch (Span.of_ms (Unix_timestamp.to_int64 time_received))
  in
  let window_start = Epoch.slot_start_time epoch slot in
  let window_end = add window_start Constants.delta_duration in
  window_start < time_received && time_received < window_end

let received_at_valid_time (consensus_state : Consensus_state.value)
    ~time_received =
  let open Consensus_state in
  received_within_window
    (consensus_state.curr_epoch, consensus_state.curr_slot)
    ~time_received

include struct
  let%snarkydef next_state_checked ~(prev_state : Protocol_state.var)
      ~(prev_state_hash : Coda_base.State_hash.var) transition supply_increase
      =
    Consensus_state.update_var
      (Protocol_state.consensus_state prev_state)
      (Snark_transition.consensus_data transition)
      prev_state_hash ~supply_increase
      ~previous_blockchain_state_ledger_hash:
        ( Protocol_state.blockchain_state prev_state
        |> Blockchain_state.snarked_ledger_hash )
end

let select ~existing ~candidate ~logger =
  let open Consensus_state in
  let open Epoch_data in
  let string_of_choice = function `Take -> "Take" | `Keep -> "Keep" in
  let log_result choice msg =
    Logger.debug logger ~module_:__MODULE__ ~location:__LOC__
      "RESULT: %s -- %s" (string_of_choice choice) msg
  in
  let log_choice ~precondition_msg ~choice_msg choice =
    let choice_msg =
      match choice with
      | `Take -> choice_msg
      | `Keep -> Printf.sprintf "not (%s)" choice_msg
    in
    let msg = Printf.sprintf "(%s) && (%s)" precondition_msg choice_msg in
    log_result choice msg
  in
  Logger.info logger ~module_:__MODULE__ ~location:__LOC__
    "Selecting best consensus state" ;
  Logger.trace logger ~module_:__MODULE__ ~location:__LOC__
    !"existing consensus state: %{sexp:Consensus_state.value}"
    existing ;
  Logger.trace logger ~module_:__MODULE__ ~location:__LOC__
    !"candidate consensus state: %{sexp:Consensus_state.value}"
    candidate ;
  (* TODO: add fork_before_checkpoint check *)
  (* Each branch contains a precondition predicate and a choice predicate,
   * which takes the new state when true. Each predicate is also decorated
   * with a string description, used for debugging messages *)
  let candidate_vrf_is_bigger =
    let d = Fn.compose Random_oracle.digest_string Vrf.Output.to_string in
    Random_oracle.Digest.( > )
      (d candidate.last_vrf_output)
      (d existing.last_vrf_output)
  in
  let ( << ) a b =
    let c = Length.compare a b in
    c < 0 || (c = 0 && candidate_vrf_is_bigger)
  in
  let ( = ) = Coda_base.State_hash.equal in
  let branches =
    [ ( ( lazy
            ( existing.last_epoch_data.lock_checkpoint
            = candidate.last_epoch_data.lock_checkpoint )
        , "last epoch lock checkpoints are equal" )
      , ( lazy (existing.length << candidate.length)
        , "candidate is longer than existing" ) )
    ; ( ( lazy
            ( existing.last_epoch_data.start_checkpoint
            = candidate.last_epoch_data.start_checkpoint )
        , "last epoch start checkpoints are equal" )
      , ( lazy
            ( existing.last_epoch_data.length
            << candidate.last_epoch_data.length )
        , "candidate last epoch is longer than existing last epoch" ) )
      (* these two could be condensed into one entry *)
    ; ( ( lazy
            ( existing.curr_epoch_data.lock_checkpoint
            = candidate.last_epoch_data.lock_checkpoint )
        , "candidate last epoch lock checkpoint is equal to existing current \
           epoch lock checkpoint" )
      , ( lazy (existing.length << candidate.length)
        , "candidate is longer than existing" ) )
    ; ( ( lazy
            ( existing.last_epoch_data.lock_checkpoint
            = candidate.curr_epoch_data.lock_checkpoint )
        , "candidate current epoch lock checkpoint is equal to existing last \
           epoch lock checkpoint" )
      , ( lazy (existing.length << candidate.length)
        , "candidate is longer than existing" ) )
    ; ( ( lazy
            ( existing.curr_epoch_data.start_checkpoint
            = candidate.last_epoch_data.start_checkpoint )
        , "candidate last epoch start checkpoint is equal to existing current \
           epoch start checkpoint" )
      , ( lazy
            ( existing.curr_epoch_data.length
            << candidate.last_epoch_data.length )
        , "candidate last epoch is longer than existing current epoch" ) )
    ; ( ( lazy
            ( existing.last_epoch_data.start_checkpoint
            = candidate.curr_epoch_data.start_checkpoint )
        , "candidate current epoch start checkpoint is equal to existing last \
           epoch start checkpoint" )
      , ( lazy
            ( existing.last_epoch_data.length
            << candidate.curr_epoch_data.length )
        , "candidate current epoch is longer than existing last epoch" ) ) ]
  in
  match
    List.find_map branches
      ~f:(fun ((precondition, precondition_msg), (choice, choice_msg)) ->
        if Lazy.force precondition then (
          let choice = if Lazy.force choice then `Take else `Keep in
          log_choice ~precondition_msg ~choice_msg choice ;
          Some choice )
        else None )
  with
  | Some choice -> choice
  | None ->
      log_result `Keep "no predicates were matched" ;
      `Keep

let time_hum (now : Core_kernel.Time.t) =
  let epoch, slot = Epoch.epoch_and_slot_of_time_exn (Time.of_time now) in
  Printf.sprintf "%d:%d" (Epoch.to_int epoch) (Epoch.Slot.to_int slot)

let next_proposal now (state : Consensus_state.value) ~local_state ~keypair
    ~logger =
  let open Consensus_state in
  let open Epoch_data in
  let open Keypair in
  Logger.info logger ~module_:__MODULE__ ~location:__LOC__
    "Checking for next proposal..." ;
  let epoch, slot =
    Epoch.epoch_and_slot_of_time_exn
      (Time.of_span_since_epoch (Time.Span.of_ms now))
  in
  Logger.info logger ~module_:__MODULE__ ~location:__LOC__
    "systime: %d, epoch-slot@systime: %08d-%04d, starttime@epoch@systime: %d"
    (Int64.to_int now) (Epoch.to_int epoch) (Epoch.Slot.to_int slot)
    ( Int64.to_int @@ Time.Span.to_ms @@ Time.to_span_since_epoch
    @@ Epoch.start_time epoch ) ;
  let epoch_transitioning = Epoch.equal epoch (Epoch.succ state.curr_epoch) in
  let next_slot =
    (* When we first enter an epoch, the protocol state may still be a previous
     * epoch. If that is the case, we need to select the staged vrf inputs
     * instead of the last vrf inputs, since if the protocol state were actually
     * up to date with the epoch, those would be the last vrf inputs.
    *)
    let epoch_data =
      Logger.info logger ~module_:__MODULE__ ~location:__LOC__
        !"Selecting correct epoch data from state -- epoch by time: %d, state \
          epoch: %d, state epoch length: %d"
        (Epoch.to_int epoch)
        (Epoch.to_int state.curr_epoch)
        (Length.to_int state.epoch_length) ;
      (* If we are in the current epoch or we are in the first epoch (before any
       * transitions), use the last epoch data.
      *)
      if
        Epoch.equal epoch state.curr_epoch
        || Length.equal state.epoch_length Length.zero
      then state.last_epoch_data
        (* If we are in the next epoch, use the current epoch data. *)
      else if epoch_transitioning then state.curr_epoch_data
        (* If the epoch we are in is none of the above, something is wrong. *)
      else (
        Logger.error logger ~module_:__MODULE__ ~location:__LOC__
          "system time is out of sync with protocol state time" ;
        failwith "System time is out of sync. (hint: setup NTP if you haven't)" )
    in
    let total_stake = epoch_data.ledger.total_currency in
    let epoch_snapshot =
      let source, snapshot =
        if
          Coda_base.Frozen_ledger_hash.equal epoch_data.ledger.hash
            genesis_ledger_hash
        then ("genesis", Some local_state.Local_state.genesis_epoch_snapshot)
        else if
          epoch_transitioning
          || state.curr_epoch_data.length <= Length.of_int Constants.k
        then ("curr", local_state.curr_epoch_snapshot)
        else ("last", local_state.Local_state.last_epoch_snapshot)
      in
      ( match snapshot with
      | None ->
          Logger.info logger ~module_:__MODULE__ ~location:__LOC__
            "Unable to check vrf evaluation: %s_epoch_ledger does not exist \
             in local state"
            source
      | Some snapshot ->
          Logger.info logger ~module_:__MODULE__ ~location:__LOC__
            !"using %s_epoch_snapshot root hash %{sexp:Coda_base.Ledger_hash.t}"
            source
            (Coda_base.Sparse_ledger.merkle_root snapshot.ledger) ) ;
      snapshot
    in
    let proposal_data slot =
      Vrf.check ~epoch ~slot ~seed:epoch_data.seed ~epoch_snapshot
        ~private_key:keypair.private_key ~total_stake ~logger
    in
    let rec find_winning_slot slot =
      if UInt32.of_int (Epoch.Slot.to_int slot) >= Constants.Epoch.size then
        None
      else
        match Local_state.seen_slot local_state epoch slot with
        | `Seen -> find_winning_slot (Epoch.Slot.succ slot)
        | `Unseen -> (
          match proposal_data slot with
          | None -> find_winning_slot (Epoch.Slot.succ slot)
          | Some data -> Some (slot, data) )
    in
    find_winning_slot slot
  in
  let ms_since_epoch = Fn.compose Time.Span.to_ms Time.to_span_since_epoch in
  match next_slot with
  | Some (next_slot, data) ->
      Logger.info logger ~module_:__MODULE__ ~location:__LOC__
        "Proposing in %d slots"
        (Epoch.Slot.to_int next_slot - Epoch.Slot.to_int slot) ;
      if Epoch.Slot.equal slot next_slot then `Propose_now data
      else
        `Propose
          ( Epoch.slot_start_time epoch next_slot
            |> Time.to_span_since_epoch |> Time.Span.to_ms
          , data )
  | None ->
<<<<<<< HEAD
      let epoch_end_time =
        Epoch.end_time epoch |> Time.to_span_since_epoch |> Time.Span.to_ms
      in
      Logger.info logger ~module_:__MODULE__ ~location:__LOC__
=======
      let epoch_end_time = Epoch.end_time epoch |> ms_since_epoch in
      Logger.info logger
>>>>>>> c60b07bd
        "No slots won in this epoch. Waiting for next epoch, @%d"
        (Int64.to_int epoch_end_time) ;
      `Check_again epoch_end_time

(* TODO *)
let lock_transition (prev : Consensus_state.value)
    (next : Consensus_state.value) ~local_state ~snarked_ledger =
  let open Local_state in
  let open Consensus_state in
  if not (Epoch.equal prev.curr_epoch next.curr_epoch) then (
    let epoch_snapshot =
      Option.map local_state.proposer_public_key ~f:(fun pk ->
          let open Local_state.Snapshot in
          let delegators =
            compute_delegators
              (`Include_self, pk)
              ~iter_accounts:(fun f ->
                Coda_base.Ledger.Any_ledger.M.iteri snarked_ledger ~f )
          in
          let ledger =
            Coda_base.Sparse_ledger.of_ledger_index_subset_exn snarked_ledger
              (Coda_base.Account.Index.Table.keys delegators)
          in
          {delegators; ledger} )
    in
    local_state.last_epoch_snapshot <- local_state.curr_epoch_snapshot ;
    local_state.curr_epoch_snapshot <- epoch_snapshot )

let create_genesis_protocol_state consensus_transition_data blockchain_state =
  let consensus_state =
    Or_error.ok_exn
      (Consensus_state.update ~proposer_vrf_result:Vrf.Precomputed.vrf_output
         ~previous_consensus_state:
           Protocol_state.(consensus_state negative_one)
         ~previous_protocol_state_hash:Protocol_state.(hash negative_one)
         ~consensus_transition_data ~supply_increase:Currency.Amount.zero
         ~snarked_ledger_hash:genesis_ledger_hash)
  in
  let state =
    Protocol_state.create_value
      ~previous_state_hash:Protocol_state.(hash negative_one)
      ~blockchain_state ~consensus_state
  in
  With_hash.of_data ~hash_data:Protocol_state.hash state

let genesis_protocol_state =
  create_genesis_protocol_state
    Snark_transition.(consensus_data genesis)
    Snark_transition.(blockchain_state genesis)

module For_tests = struct
  let create_genesis_protocol_state ledger =
    let consensus_data = Snark_transition.(consensus_data genesis) in
    let root_ledger_hash = Coda_base.Ledger.merkle_root ledger in
    create_genesis_protocol_state consensus_data
      { Blockchain_state.genesis with
        staged_ledger_hash=
          Coda_base.Staged_ledger_hash.(
            of_aux_and_ledger_hash Aux_hash.dummy root_ledger_hash)
      ; snarked_ledger_hash=
          Coda_base.Frozen_ledger_hash.of_ledger_hash root_ledger_hash }

  let gen_consensus_state ~(gen_slot_advancement : int Quickcheck.Generator.t)
      :
      (   previous_protocol_state:( Protocol_state.value
                                  , Coda_base.State_hash.t )
                                  With_hash.t
       -> snarked_ledger_hash:Coda_base.Frozen_ledger_hash.t
       -> Consensus_state.value)
      Quickcheck.Generator.t =
    let open Consensus_state in
    let open Quickcheck.Let_syntax in
    let open UInt32.Infix in
    let%bind slot_advancement = gen_slot_advancement in
    let%map proposer_vrf_result = Vrf.Output.gen in
    fun ~(previous_protocol_state :
           (Protocol_state.value, Coda_base.State_hash.t) With_hash.t)
        ~(snarked_ledger_hash : Coda_base.Frozen_ledger_hash.t) ->
      let prev =
        Protocol_state.consensus_state (With_hash.data previous_protocol_state)
      in
      let length = Length.succ prev.length in
      let curr_epoch, curr_slot =
        let slot = prev.curr_slot + UInt32.of_int slot_advancement in
        let epoch_advancement = slot / Constants.Epoch.size in
        (prev.curr_epoch + epoch_advancement, slot mod Constants.Epoch.size)
      in
      let total_currency =
        Option.value_exn (Amount.add prev.total_currency Constants.coinbase)
      in
      let last_epoch_data, curr_epoch_data, epoch_length =
        Epoch_data.update_pair
          (prev.last_epoch_data, prev.curr_epoch_data)
          prev.epoch_length ~prev_epoch:prev.curr_epoch ~next_epoch:curr_epoch
          ~prev_slot:prev.curr_slot
          ~prev_protocol_state_hash:(With_hash.hash previous_protocol_state)
          ~proposer_vrf_result ~snarked_ledger_hash ~total_currency
      in
      { length
      ; epoch_length
      ; last_vrf_output= proposer_vrf_result
      ; total_currency
      ; curr_epoch
      ; curr_slot
      ; last_epoch_data
      ; curr_epoch_data }
end

let should_bootstrap ~existing ~candidate =
  let length = Fn.compose Length.to_int Consensus_state.length in
  length existing - length candidate > (2 * Constants.k) + Constants.delta

let to_unix_timestamp recieved_time =
  recieved_time |> Time.to_span_since_epoch |> Time.Span.to_ms
  |> Unix_timestamp.of_int64

let%test "Receive a valid consensus_state with a bit of delay" =
  let ({curr_epoch; curr_slot; _} : Consensus_state.value) =
    Consensus_state.genesis
  in
  let delay = Constants.delta / 2 |> UInt32.of_int in
  let new_slot = UInt32.Infix.(curr_slot + delay) in
  let time_received = Epoch.slot_start_time curr_epoch new_slot in
  received_at_valid_time Consensus_state.genesis
    ~time_received:(to_unix_timestamp time_received)

let%test "Receive an invalid consensus_state" =
  let epoch = Epoch.of_int 5 in
  let start_time = Epoch.start_time epoch in
  let curr_epoch, curr_slot = Epoch.epoch_and_slot_of_time_exn start_time in
  let consensus_state = {Consensus_state.genesis with curr_epoch; curr_slot} in
  let too_early = Epoch.start_time Consensus_state.genesis.curr_slot in
  let too_late =
    let delay = Constants.delta * 2 |> UInt32.of_int in
    let delayed_slot = UInt32.Infix.(curr_slot + delay) in
    Epoch.slot_start_time curr_epoch delayed_slot
  in
  let times = [too_late; too_early] in
  List.for_all times ~f:(fun time ->
      not
        (received_at_valid_time consensus_state
           ~time_received:(to_unix_timestamp time)) )

let%test_module "Proof of stake tests" =
  ( module struct
    open Consensus_state

    let%test_unit "update, update_var agree starting from same genesis state" =
      (* build pieces needed to apply "update" *)
      let previous_protocol_state = genesis_protocol_state in
      let snarked_ledger_hash =
        previous_protocol_state |> With_hash.data
        |> Protocol_state.blockchain_state
        |> Protocol_state.Blockchain_state.snarked_ledger_hash
      in
      let previous_consensus_state = genesis in
      let epoch, slot =
        Epoch.epoch_and_slot_of_time_exn
          (Time.of_time (Core_kernel.Time.now ()))
      in
      let consensus_transition_data : Consensus_transition_data.value =
        {epoch; slot}
      in
      let previous_protocol_state_hash =
        With_hash.hash previous_protocol_state
      in
      let supply_increase = Currency.Amount.of_int 42 in
      (* setup ledger, needed to compute proposer_vrf_result here and handler below *)
      let open Signature_lib in
      let open Coda_base in
      (* choose largest account as most likely to propose *)
      let ledger_data = Genesis_ledger.t in
      let ledger = Ledger.Any_ledger.cast (module Ledger) ledger_data in
      let maybe_sk, account = Genesis_ledger.largest_account_exn () in
      let private_key = Option.value_exn maybe_sk in
      let public_key = Account.public_key account in
      let location = Ledger.Any_ledger.M.location_of_key ledger public_key in
      let delegator =
        Option.value_exn location |> Ledger.Any_ledger.M.Location.to_path_exn
        |> Ledger.Addr.to_int
      in
      let proposer_vrf_result =
        Vrf.eval ~private_key {epoch; slot; seed= Epoch_seed.initial; delegator}
      in
      let next_consensus_state =
        update ~previous_consensus_state ~consensus_transition_data
          ~previous_protocol_state_hash ~supply_increase ~snarked_ledger_hash
          ~proposer_vrf_result
        |> Or_error.ok_exn
      in
      (* build pieces needed to apply "update_var" *)
      let checked_computation =
        let open Snark_params.Tick in
        let open Let_syntax in
        (* work in Checked monad *)
        let%bind previous_state =
          exists typ ~compute:(As_prover.return previous_consensus_state)
        in
        let%bind transition_data =
          exists Consensus_transition_data.typ
            ~compute:(As_prover.return consensus_transition_data)
        in
        let%bind previous_protocol_state_hash =
          exists State_hash.typ
            ~compute:(As_prover.return previous_protocol_state_hash)
        in
        let%bind supply_increase =
          exists Amount.typ ~compute:(As_prover.return supply_increase)
        in
        let%bind previous_blockchain_state_ledger_hash =
          exists Coda_base.Frozen_ledger_hash.typ
            ~compute:(As_prover.return snarked_ledger_hash)
        in
        let result =
          update_var previous_state transition_data
            previous_protocol_state_hash ~supply_increase
            ~previous_blockchain_state_ledger_hash
        in
        (* setup handler *)
        let indices =
          Ledger.Any_ledger.M.foldi ~init:[] ledger ~f:(fun i accum _acct ->
              Ledger.Any_ledger.M.Addr.to_int i :: accum )
        in
        let sparse_ledger =
          Sparse_ledger.of_ledger_index_subset_exn ledger indices
        in
        let handler =
          Prover_state.handler {delegator; ledger= sparse_ledger; private_key}
        in
        let%map `Success _, var = Snark_params.Tick.handle result handler in
        As_prover.read typ var
      in
      let (), checked_value =
        Or_error.ok_exn
        @@ Snark_params.Tick.run_and_check checked_computation ()
      in
      assert (equal_value checked_value next_consensus_state) ;
      ()
  end )

[%%endif]<|MERGE_RESOLUTION|>--- conflicted
+++ resolved
@@ -1422,15 +1422,8 @@
             |> Time.to_span_since_epoch |> Time.Span.to_ms
           , data )
   | None ->
-<<<<<<< HEAD
-      let epoch_end_time =
-        Epoch.end_time epoch |> Time.to_span_since_epoch |> Time.Span.to_ms
-      in
+      let epoch_end_time = Epoch.end_time epoch |> ms_since_epoch in
       Logger.info logger ~module_:__MODULE__ ~location:__LOC__
-=======
-      let epoch_end_time = Epoch.end_time epoch |> ms_since_epoch in
-      Logger.info logger
->>>>>>> c60b07bd
         "No slots won in this epoch. Waiting for next epoch, @%d"
         (Int64.to_int epoch_end_time) ;
       `Check_again epoch_end_time
