--- conflicted
+++ resolved
@@ -64,7 +64,7 @@
                 %{sexp: Coda_base.State_hash.t}"
               initial_state_hash
           in
-          Logger.error logger !"%s" msg ;
+          Logger.error logger ~module_:__MODULE__ ~location:__LOC__ !"%s" msg ;
           Or_error.error_string msg
       | Some crumb -> Or_error.return crumb
     in
@@ -228,24 +228,8 @@
                  !"Peer %{sexp:Network_peer.Peer.t} did not have transition"
                  peer
         | Some queried_transitions ->
-<<<<<<< HEAD
-            let%bind queried_transitions_verified =
-              let rev_queries =
-                Non_empty_list.(to_list @@ rev queried_transitions)
-              in
-              Logger.info logger ~module_:__MODULE__ ~location:__LOC__
-                ~metadata:
-                  [ ( "transitions"
-                    , `List
-                        (List.map ~f:Inputs.External_transition.to_yojson
-                           (Non_empty_list.to_list queried_transitions)) ) ]
-                "Transisitions to verify for catchup: $transitions" ;
-              take_while_map_result_rev rev_queries
-                ~f:(verify_transition ~logger ~frontier)
-=======
             let last, rest =
               Non_empty_list.(uncons @@ rev queried_transitions)
->>>>>>> c60b07bd
             in
             let%bind () =
               if
@@ -255,7 +239,7 @@
                   target_hash
               then return ()
               else (
-                Logger.faulty_peer logger
+                Logger.faulty_peer logger ~module_:__MODULE__ ~location:__LOC__
                   !"Peer %{sexp:Network_peer.Peer.t} returned an different \
                     target transition than we requested"
                   peer ;
@@ -286,28 +270,17 @@
             materialize_breadcrumbs ~frontier ~logger ~peer full_subtree )
 
   let run ~logger ~network ~frontier ~catchup_job_reader
-<<<<<<< HEAD
-      ~catchup_breadcrumbs_writer =
-    Strict_pipe.Reader.iter catchup_job_reader ~f:(fun hash ->
-=======
       ~catchup_breadcrumbs_writer ~unprocessed_transition_cache =
-    let logger = Logger.child logger __MODULE__ in
     Strict_pipe.Reader.iter catchup_job_reader ~f:(fun subtree ->
->>>>>>> c60b07bd
         match%bind
           get_transitions_and_compute_breadcrumbs ~logger ~network ~frontier
             ~num_peers:8 ~unprocessed_transition_cache ~target_subtree:subtree
         with
         | Ok tree -> Strict_pipe.Writer.write catchup_breadcrumbs_writer [tree]
         | Error e ->
-<<<<<<< HEAD
             Logger.info logger ~module_:__MODULE__ ~location:__LOC__
-              "None of the peers have a transition with state hash: %s"
-=======
-            Logger.info logger
               !"All peers either sent us bad data, didn't have the info, or \
                 our transition frontier moved too fast: %s"
->>>>>>> c60b07bd
               (Error.to_string_hum e) ;
             Deferred.unit )
     |> don't_wait_for
