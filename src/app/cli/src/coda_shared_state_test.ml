open Core
open Async
open Coda_worker
open Coda_main
open Coda_base
open Signature_lib

let name = "coda-shared-state-test"

let main () =
  let open Keypair in
  let logger = Logger.create () in
  let largest_account_keypair =
    Genesis_ledger.largest_account_keypair_exn ()
  in
  let another_account_keypair =
    Genesis_ledger.find_new_account_record_exn
      [largest_account_keypair.public_key]
    |> Genesis_ledger.keypair_of_account_record_exn
  in
  let n = 2 in
  let proposers i = if i = 0 then Some i else None in
  let snark_work_public_keys i =
    if i = 0 then Some (Public_key.compress largest_account_keypair.public_key)
    else None
  in
  let receiver_pk = Public_key.compress another_account_keypair.public_key in
  let sender_sk = largest_account_keypair.private_key in
  let send_amount = Currency.Amount.of_int 10 in
  let fee = Currency.Fee.of_int 0 in
  let%bind testnet =
<<<<<<< HEAD
    Coda_worker_testnet.test logger n should_propose snark_work_public_keys
=======
    Coda_worker_testnet.test log n proposers snark_work_public_keys
>>>>>>> c60b07bd
      Protocols.Coda_pow.Work_selection.Seq
  in
  let rec go i =
    let%bind () = after (Time.Span.of_sec 1.) in
    let%bind () =
      Coda_worker_testnet.Api.send_payment testnet 0 sender_sk receiver_pk
        send_amount fee
    in
    if i > 0 then go (i - 1) else return ()
  in
  go 40

let command =
  let open Command.Let_syntax in
  Command.async ~summary:"Test that workers share states"
    (Command.Param.return main)<|MERGE_RESOLUTION|>--- conflicted
+++ resolved
@@ -29,11 +29,7 @@
   let send_amount = Currency.Amount.of_int 10 in
   let fee = Currency.Fee.of_int 0 in
   let%bind testnet =
-<<<<<<< HEAD
-    Coda_worker_testnet.test logger n should_propose snark_work_public_keys
-=======
-    Coda_worker_testnet.test log n proposers snark_work_public_keys
->>>>>>> c60b07bd
+    Coda_worker_testnet.test logger n proposers snark_work_public_keys
       Protocols.Coda_pow.Work_selection.Seq
   in
   let rec go i =
